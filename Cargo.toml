[package]
name = "zepter"
version = "1.5.1"
edition = "2021"
authors = [ "Oliver Tale-Yazdi" ]
description = "Analyze, Fix and Format features in your Rust workspace."
license = "GPL-3.0-only"
repository = "https://github.com/ggwpez/zepter"
# Update the README if you change this:
rust-version = "1.74"

[[bin]]
name = "zepter"

[[bench]]
name = "dag"
harness = false
required-features = [ "benchmarking" ]

[dependencies]
anyhow = { version = "1.0.86", optional = true }
assert_cmd = { version = "2.0.14", optional = true }
camino = "1.1.7"
cargo_metadata = "0.18.1"
<<<<<<< HEAD
clap = { version = "4.5.7", features = ["derive", "cargo"] }
=======
clap = { version = "4.5.9", features = ["derive", "cargo"] }
>>>>>>> 6d730870
colour = { version = "2.1.0", optional = true }
criterion = { version = "0.5", optional = true }
env_logger = { version = "0.11.3", features = [ "auto-color", "humantime" ], optional = true }
histo = { version = "1.0.0", optional = true }
itertools = "0.13.0"
log = { version = "0.4.22", optional = true }
regex = "1.10.5"
semver = "1"
serde = "1.0.204"
serde_json = { version = "1.0.120", optional = true }
serde_yaml = "0.9.34"
tempfile = { version = "3.10.1", optional = true }
toml_edit = "0.22.15"
tracing = { version = "0.1.40", optional = true }

[dev-dependencies]
glob = "0.3.1"
lazy_static = "1.5.0"
pretty_assertions = "1.4.0"
rand = "0.8.5"
rstest = "0.21.0"
serde = "1.0.204"
zepter = { path = ".", features = ["testing"] }

[features]
default = [ "logging" ]
logging = [ "dep:env_logger", "dep:log" ]
benchmarking = [ "dep:criterion", "dep:serde_json" ]
testing = [ "dep:anyhow", "dep:assert_cmd", "dep:colour", "dep:tempfile", "dep:serde_json" ]
debugging = [ "dep:histo" ]

[profile.dev]
opt-level = 3

[profile.release]
opt-level = 3
debug = true

# Improves speed of the DAG logic by 4-20%. Normally `cargo metadata` is magnitudes slower, so we
# dont sacrifice (human) compile time for this negligible speedup.
[profile.optimized]
inherits = "release"
lto = true
codegen-units = 1<|MERGE_RESOLUTION|>--- conflicted
+++ resolved
@@ -22,11 +22,7 @@
 assert_cmd = { version = "2.0.14", optional = true }
 camino = "1.1.7"
 cargo_metadata = "0.18.1"
-<<<<<<< HEAD
-clap = { version = "4.5.7", features = ["derive", "cargo"] }
-=======
 clap = { version = "4.5.9", features = ["derive", "cargo"] }
->>>>>>> 6d730870
 colour = { version = "2.1.0", optional = true }
 criterion = { version = "0.5", optional = true }
 env_logger = { version = "0.11.3", features = [ "auto-color", "humantime" ], optional = true }
