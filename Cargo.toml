[package]
name = "zepter"
<<<<<<< HEAD
version = "0.12.0"
=======
version = "0.11.2"
>>>>>>> 52139413
edition = "2021"
authors = [ "Oliver Tale-Yazdi" ]
description = "Analyze, Fix and Format features in your Rust workspace."
license = "GPL-3.0-only"
repository = "https://github.com/ggwpez/zepter"
# Update the README if you change this:
rust-version = "1.70"

[[bin]]
name = "zepter"

[[bench]]
name = "dag"
harness = false

[dependencies]
anyhow = { version = "1.0.75", optional = true }
assert_cmd = { version = "2.0.12", optional = true }
cargo_metadata = "0.17.0"
clap = { version = "4.4.2", features = ["derive"] }
colour = { version = "0.7.0", optional = true }
env_logger = { version = "0.10.0", features = [ "auto-color", "humantime" ], optional = true }
log = { version = "0.4.20", optional = true }
serde = { version = "1.0.188", optional = true }
serde_json = "1.0.105"
serde_yaml = { version = "0.9.25", optional = true }
tempfile = { version = "3.8.0", optional = true }
toml_edit = "0.19.14"

[dev-dependencies]
anyhow = "1.0.75"
criterion = "0.5"
glob = "0.3.1"
lazy_static = "1.4.0"
pretty_assertions = "1.4.0"
rand = "0.8.5"
rstest = "0.18.2"
serde = "1.0.188"
void = "1.0.2"
zepter = { path = ".", features = ["testing"] }

[features]
default = [ "logging" ]

logging = [ "dep:env_logger", "dep:log" ]

testing = [
	"dep:anyhow",
	"dep:assert_cmd",
	"dep:colour",
	"dep:serde",
	"dep:serde_yaml",
	"dep:tempfile",
]

[profile.dev]
opt-level = 3

[profile.release]
opt-level = 3

# Improves speed of the DAG logic by 4-20%. Normally `cargo metadata` magnitudes slower, so we dont
# sacrifice (human) compile time for this negligible speedup.
[profile.optimized]
inherits = "release"
lto = true
codegen-units = 1<|MERGE_RESOLUTION|>--- conflicted
+++ resolved
@@ -1,10 +1,6 @@
 [package]
 name = "zepter"
-<<<<<<< HEAD
-version = "0.12.0"
-=======
-version = "0.11.2"
->>>>>>> 52139413
+version = "0.11.3"
 edition = "2021"
 authors = [ "Oliver Tale-Yazdi" ]
 description = "Analyze, Fix and Format features in your Rust workspace."
