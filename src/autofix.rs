// SPDX-License-Identifier: GPL-3.0-only
// SPDX-FileCopyrightText: Oliver Tale-Yazdi <oliver@tasty.limo>

//! Automatically fix problems by modifying `Cargo.toml` files.

use crate::{cmd::fmt::Mode, log};
use std::{
	collections::BTreeMap as Map,
	path::{Path, PathBuf},
};
use toml_edit::{table, value, Array, Document, Value};

#[derive(Debug, clap::Parser)]
#[cfg_attr(feature = "testing", derive(Default))]
pub struct AutoFixerArgs {
	/// Try to automatically fix the problems.
	#[clap(long = "fix")]
	pub enable: bool,
}

pub struct AutoFixer {
	pub manifest: Option<PathBuf>,
	doc: Option<Document>,
	raw: String,
}

impl AutoFixer {
	pub fn from_manifest(manifest: &Path) -> Result<Self, String> {
		let raw = std::fs::read_to_string(manifest)
			.map_err(|e| format!("Failed to read manifest: {e}"))?;
		let doc = raw.parse::<Document>().map_err(|e| format!("Failed to parse manifest: {e}"))?;
		Ok(Self { raw, manifest: Some(manifest.to_path_buf()), doc: Some(doc) })
	}

	pub fn from_raw(raw: &str) -> Result<Self, String> {
		let doc = raw.parse::<Document>().map_err(|e| format!("Failed to parse manifest: {e}"))?;
		Ok(Self { raw: raw.into(), manifest: None, doc: Some(doc) })
	}

	/// Returns the unsorted features in alphabetical order.
	pub fn check_sorted_all_features(&self) -> Vec<String> {
		let doc: &Document = self.doc.as_ref().unwrap();
		if !doc.contains_table("features") {
			return Vec::new()
		}
		let features = doc["features"].as_table().unwrap();
		let mut unsorted = Vec::new();

		for (feature, _) in features.iter() {
			if !self.check_sorted_feature(feature) {
				unsorted.push(feature.to_string());
			}
		}

		unsorted.sort();
		unsorted
	}

	pub fn check_sorted_feature(&self, feature: &str) -> bool {
		let doc: &Document = self.doc.as_ref().unwrap();
		if !doc.contains_table("features") {
			return true
		}
		let features = doc["features"].as_table().unwrap();
		if !features.contains_key(feature) {
			return true
		}
		let feature = features[feature].as_array().unwrap();

		let mut last = "";
		for value in feature.iter() {
			let value = value.as_str().unwrap();
			if value < last {
				return false
			}
			last = value;
		}
		true
	}

	pub fn sort_feature(&mut self, feature: &str) {
		let doc: &mut Document = self.doc.as_mut().unwrap();
		if !doc.contains_table("features") {
			return
		}
		let features = doc["features"].as_table_mut().unwrap();
		if !features.contains_key(feature) {
			return
		}
		let feature = features[feature].as_array_mut().unwrap();

		let mut values = feature.iter().cloned().collect::<Vec<_>>();
		// DOGSHIT CODE
		values.sort_by(|a, b| a.as_str().unwrap().cmp(b.as_str().unwrap()));
		feature.clear();
		for value in values.into_iter() {
			feature.push_formatted(value.clone());
		}
	}

	pub fn sort_all_features(&mut self) -> Result<(), String> {
		for feature in self.get_all_features() {
			self.sort_feature(&feature);
		}

		Ok(())
	}

	pub fn canonicalize_all_features(&mut self) -> Result<(), String> {
		for feature in self.get_all_features() {
			self.canonicalize_feature(&feature)?;
		}

		Ok(())
	}

	pub fn canonicalize_feature(&mut self, feature: &str) -> Result<(), String> {
		let doc: &mut Document = self.doc.as_mut().unwrap();
		if !doc.contains_table("features") {
			return Ok(())
		}
		let features = doc["features"].as_table_mut().unwrap();
		if !features.contains_key(feature) {
			return Ok(())
		}
		let feature = features[feature].as_array_mut().unwrap();
		let mut values = feature.iter().cloned().collect::<Vec<_>>();

		for value in values.iter_mut() {
			let mut prefix = value
				.decor()
				.prefix()
				.map_or(String::new(), |p| p.as_str().unwrap().to_string());
			let mut suffix = value
				.decor()
				.suffix()
				.map_or(String::new(), |s| s.as_str().unwrap().to_string());
			suffix = Self::canonicalize_pre_and_suffix(suffix);
			suffix = if suffix.trim().is_empty() {
				"".into()
			} else {
				format!("\n\t{}\n\t", suffix.trim())
			};

			prefix = Self::canonicalize_pre_and_suffix(prefix);
			prefix = prefix.trim().into();
			prefix = if prefix.is_empty() { "\n\t".into() } else { format!("\n\t{}\n\t", prefix) };
			value.decor_mut().set_suffix(suffix);
			value.decor_mut().set_prefix(prefix);
		}

		// Last one gets a newline
		if let Some(value) = values.last_mut() {
			let mut suffix = value
				.decor()
				.suffix()
				.map_or(String::new(), |s| s.as_str().unwrap().to_string());

			suffix = Self::canonicalize_pre_and_suffix(suffix);
			suffix = suffix.trim().into();
			suffix = if suffix.is_empty() { ",\n".into() } else { format!(",\n\t{}\n", suffix) };
			value.decor_mut().set_suffix(suffix);
		}

		feature.clear();
		for value in values.into_iter() {
			feature.push_formatted(value.clone());
		}
		feature.set_trailing_comma(false);
		feature.set_trailing(feature.trailing().as_str().unwrap().to_string().trim());
		feature.decor_mut().clear();

		Ok(())
	}

	fn canonicalize_pre_and_suffix(fix: String) -> String {
		let lines = fix.lines().collect::<Vec<_>>();
		let mut new_lines = Vec::new();

		for i in 0..lines.len() {
			if i == 0 {
				new_lines.push(lines[i].trim_end().into());
			} else if i == lines.len() - 1 {
				new_lines.push(lines[i].trim_start().into());
			} else {
				new_lines.push(format!("\t{}", lines[i].trim()));
			}
		}

		new_lines.join("\n")
	}

	fn get_all_features(&self) -> Vec<String> {
		let mut found = Vec::new();

		let doc: &Document = self.doc.as_ref().unwrap();
		if !doc.contains_table("features") {
			return found
		}
		let features = doc["features"].as_table().unwrap();

		for (feature, _) in features.iter() {
			found.push(feature.into());
		}

		found
	}

	pub fn format_features(
		&mut self,
		mode_per_feature: &Map<String, Vec<Mode>>,
	) -> Result<(), String> {
		let features = self.get_all_features();

		for feature in features.iter() {
			match mode_per_feature.get(feature) {
				Some(modes) => {
					if modes.contains(&Mode::None) {
						continue
					}
					if modes.contains(&Mode::Sort) {
						self.sort_feature(feature);
					}
					if modes.contains(&Mode::Canonicalize) {
						self.canonicalize_feature(feature)?;
					}
				},
				None => {
					self.sort_feature(feature);
					self.canonicalize_feature(feature)?;
				},
			}
		}

		Ok(())
	}

	pub fn canonicalize_all_features(&mut self) -> Result<(), String> {
		let doc: &mut Document = self.doc.as_mut().unwrap();
		if !doc.contains_table("features") {
			return Ok(())
		}
		let features = doc["features"].as_table_mut().unwrap();

		for (_, feature) in features.iter_mut() {
			let feature = feature.as_array_mut().unwrap();
			let mut values = feature.iter().cloned().collect::<Vec<_>>();

			for value in values.iter_mut() {
				let mut prefix = value
					.decor()
					.prefix()
					.map_or(String::new(), |p| p.as_str().unwrap().to_string());
				let mut suffix = value
					.decor()
					.suffix()
					.map_or(String::new(), |s| s.as_str().unwrap().to_string());
				suffix = Self::canonicalize_pre_and_suffix(suffix);
				suffix = if suffix.trim().is_empty() {
					"".into()
				} else {
					format!("\n\t{}\n\t", suffix.trim())
				};

				prefix = Self::canonicalize_pre_and_suffix(prefix);
				prefix = prefix.trim().into();
				prefix =
					if prefix.is_empty() { "\n\t".into() } else { format!("\n\t{}\n\t", prefix) };
				value.decor_mut().set_suffix(suffix);
				value.decor_mut().set_prefix(prefix);
			}

			// Last one gets a newline
			if let Some(value) = values.last_mut() {
				let mut suffix = value
					.decor()
					.suffix()
					.map_or(String::new(), |s| s.as_str().unwrap().to_string());

				suffix = Self::canonicalize_pre_and_suffix(suffix);
				suffix = suffix.trim().into();
				suffix =
					if suffix.is_empty() { ",\n".into() } else { format!(",\n\t{}\n", suffix) };
				value.decor_mut().set_suffix(suffix);
			}

			feature.clear();
			for value in values.into_iter() {
				feature.push_formatted(value.clone());
			}
			feature.set_trailing_comma(false);
			feature.set_trailing(feature.trailing().as_str().unwrap().to_string().trim());
			feature.decor_mut().clear();
		}

		Ok(())
	}

	fn canonicalize_pre_and_suffix(fix: String) -> String {
		let lines = fix.lines().collect::<Vec<_>>();
		let mut new_lines = Vec::new();

		for i in 0..lines.len() {
			if i == 0 {
				new_lines.push(lines[i].trim_end().into());
			} else if i == lines.len() - 1 {
				new_lines.push(lines[i].trim_start().into());
			} else {
				new_lines.push(format!("\t{}", lines[i].trim()));
			}
		}

		new_lines.join("\n")
	}

	pub fn format_all_features(&mut self) -> Result<(), String> {
		self.sort_all_features()?;
		self.canonicalize_all_features()?;

		Ok(())
	}

	/// Add something to a feature. Creates that feature if it does not exist.
	pub fn add_to_feature(&mut self, feature: &str, v: &str) -> Result<(), String> {
		let doc: &mut Document = self.doc.as_mut().unwrap();

		if !doc.contains_table("features") {
			doc.as_table_mut().insert("features", table());
		}
		let features = doc["features"].as_table_mut().unwrap();

		if !features.contains_key(feature) {
			features.insert(feature, table());
		}
		if !features.contains_value(feature) {
			features.insert(feature, value(Array::new()));
		}

		let feature = features[feature].as_array_mut().unwrap();
		// Lets format them while were at it, otherwise you will end up with `feature = [… very long
		// line …]`.
		let values = feature.iter().cloned().collect::<Vec<_>>();
		feature.clear();
		feature.set_trailing(
			feature.trailing().as_str().unwrap().to_string().trim_start_matches('\n'),
		);
		feature.set_trailing_comma(false); // We need to add this manually later on.
		let mut new_vals = Vec::new();

		for mut value in values.into_iter() {
			if value.as_str().map_or(false, |s| s.is_empty()) {
				panic!("Empty value in feature");
			}
			let mut prefix: String = match value.decor().prefix() {
				None => "".into(),
				Some(p) => p.as_str().unwrap().into(),
			};
			if !prefix.ends_with("\n\t") {
				prefix = format!("{}\n\t", prefix.trim_end());
			}
			let mut suffix: String = match value.decor().suffix() {
				None => "".into(),
				Some(s) => s.as_str().unwrap().into(),
			};
			suffix = suffix.trim_end_matches('\n').into();
			value.decor_mut().set_suffix(suffix);
			value.decor_mut().set_prefix(prefix.trim_start_matches(' '));
			new_vals.push(value);
		}

		if v.is_empty() {
			unreachable!("Empty value in feature");
		}
		let mut value: Value = v.into();
		let suffix = "\n";
		value = value.decorated("\n\t", suffix);
		new_vals.push(value);

		for i in 1..new_vals.len() {
			let new_prefix = format!(
				"{}{}",
				new_vals[i - 1].decor().suffix().unwrap().as_str().unwrap(),
				new_vals[i].decor().prefix().unwrap().as_str().unwrap()
			);

			new_vals[i].decor_mut().set_prefix(new_prefix);
			new_vals[i - 1].decor_mut().set_suffix("");
		}

		for new_val in new_vals.into_iter() {
			feature.push_formatted(new_val);
		}

		Ok(())
	}

	pub fn modified(&self) -> bool {
		self.doc.as_ref().unwrap().to_string() != self.raw
	}

	pub fn save(&mut self) -> Result<(), String> {
		if let (Some(doc), Some(path)) = (self.doc.take(), &self.manifest) {
			std::fs::write(path, doc.to_string())
				.map_err(|e| format!("Failed to write manifest: {:?}: {:?}", path.display(), e))?;
			log::info!("Modified manifest {:?}", path.display());
		}
		Ok(())
	}
}

impl ToString for AutoFixer {
	fn to_string(&self) -> String {
		self.doc.as_ref().unwrap().to_string()
	}
}

#[cfg(test)]
mod tests {
	use std::vec;

	use super::{
		Mode::{Canonicalize, Sort},
		*,
	};
	use rstest::*;

	#[rstest]
	// Keeps comments
	#[case(
		r#"[features]
runtime-benchmarks = [
	# TOML comments are preserved
	"sp-runtime/runtime-benchmarks"
]
"#,
		r#"[features]
runtime-benchmarks = [
	# TOML comments are preserved
	"sp-runtime/runtime-benchmarks",
	"frame-support/runtime-benchmarks"
]
std = [
	"frame-system/std"
]
"#
	)]
	// Keeps newlines
	#[case(
		r#"[features]
runtime-benchmarks = [
	
	"sp-runtime/runtime-benchmarks"
]
"#,
		r#"[features]
runtime-benchmarks = [
	
	"sp-runtime/runtime-benchmarks",
	"frame-support/runtime-benchmarks"
]
std = [
	"frame-system/std"
]
"#
	)]
	// Keeps newlines 2
	#[case(
		r#"[features]
runtime-benchmarks = [
	"pallet-balances/runtime-benchmarks",
	
	
	"sp-runtime/runtime-benchmarks"
]
"#,
		r#"[features]
runtime-benchmarks = [
	"pallet-balances/runtime-benchmarks",
	
	
	"sp-runtime/runtime-benchmarks",
	"frame-support/runtime-benchmarks"
]
std = [
	"frame-system/std"
]
"#
	)]
	// Keeps newlines and comments
	#[case(
		r#"
# 1
[features]
# 2
runtime-benchmarks = [
	# 3
	"pallet-balances/runtime-benchmarks",
	# 4
	
	# 5
	"sp-runtime/runtime-benchmarks"
	# 6
]
# 7
"#,
		r#"
# 1
[features]
# 2
runtime-benchmarks = [
	# 3
	"pallet-balances/runtime-benchmarks",
	# 4
	
	# 5
	"sp-runtime/runtime-benchmarks",
	# 6
	"frame-support/runtime-benchmarks"
]
std = [
	"frame-system/std"
]
# 7
"#
	)]
	#[case(
		r#"[features]
runtime-benchmarks = ["sp-runtime/runtime-benchmarks"]
"#,
		r#"[features]
runtime-benchmarks = [
	"sp-runtime/runtime-benchmarks",
	"frame-support/runtime-benchmarks"
]
std = [
	"frame-system/std"
]
"#
	)]
	#[case(
		r#"[features]
runtime-benchmarks = [
	"sp-runtime/runtime-benchmarks"
]
"#,
		r#"[features]
runtime-benchmarks = [
	"sp-runtime/runtime-benchmarks",
	"frame-support/runtime-benchmarks"
]
std = [
	"frame-system/std"
]
"#
	)]
	#[case(
		r#"[features]
runtime-benchmarks = [
	"sp-runtime/runtime-benchmarks",
]
"#,
		r#"[features]
runtime-benchmarks = [
	"sp-runtime/runtime-benchmarks",
	"frame-support/runtime-benchmarks"
]
std = [
	"frame-system/std"
]
"#
	)]
	#[case(
		r#"[features]
runtime-benchmarks = []
"#,
		r#"[features]
runtime-benchmarks = [
	"frame-support/runtime-benchmarks"
]
std = [
	"frame-system/std"
]
"#
	)]
	#[case(
		r#"
[package]
name = "something"

[features]
runtime-benchmarks = []
std = ["frame-support/std"]
"#,
		r#"
[package]
name = "something"

[features]
runtime-benchmarks = [
	"frame-support/runtime-benchmarks"
]
std = [
	"frame-support/std",
	"frame-system/std"
]
"#
	)]
	#[case(
		r#"[features]
runtime-benchmarks = ["sp-runtime/runtime-benchmarks",   "pallet-balances/runtime-benchmarks"]
"#,
		r#"[features]
runtime-benchmarks = [
	"sp-runtime/runtime-benchmarks",
	"pallet-balances/runtime-benchmarks",
	"frame-support/runtime-benchmarks"
]
std = [
	"frame-system/std"
]
"#
	)]
	fn add_to_features_works(#[case] before: &str, #[case] after: &str) {
		let mut fixer = AutoFixer::from_raw(before).unwrap();
		fixer
			.add_to_feature("runtime-benchmarks", "frame-support/runtime-benchmarks")
			.unwrap();
		fixer.add_to_feature("std", "frame-system/std").unwrap();
		assert_eq!(fixer.to_string(), after);
	}

	#[rstest]
	#[case(
		r#"[features]
runtime-benchmarks = [
	# Inside empty works
]
"#,
		r#"[features]
runtime-benchmarks = [
	"frame-support/runtime-benchmarks"
	# Inside empty works
]
"#
	)]
	#[case(
		r#"[features]
runtime-benchmarks = [
	# TOML comments are preserved
	"sp-runtime/runtime-benchmarks"
]
"#,
		r#"[features]
runtime-benchmarks = [
	# TOML comments are preserved
	"sp-runtime/runtime-benchmarks",
	"frame-support/runtime-benchmarks"
]
"#
	)]
	#[case(
		r#"[features]
# TOML comments are preserved
runtime-benchmarks = []
"#,
		r#"[features]
# TOML comments are preserved
runtime-benchmarks = [
	"frame-support/runtime-benchmarks"
]
"#
	)]
	#[case(
		r#"
# First comment
[features]
# Second comment
runtime-benchmarks = []
"#,
		r#"
# First comment
[features]
# Second comment
runtime-benchmarks = [
	"frame-support/runtime-benchmarks"
]
"#
	)]
	#[case(
		r#"
# First comment
[features]
# Second comment
runtime-benchmarks = [
	# Third comment
	"sp-runtime/runtime-benchmarks",
	# Fourth comment
]
# Fifth comment
"#,
		r#"
# First comment
[features]
# Second comment
runtime-benchmarks = [
	# Third comment
	"sp-runtime/runtime-benchmarks",
	"frame-support/runtime-benchmarks"
	# Fourth comment
]
# Fifth comment
"#
	)]
	#[case(
		r#"[features]
runtime-benchmarks = [
"B/F0",
"D/F0",
]
"#,
		r#"[features]
runtime-benchmarks = [
	"B/F0",
	"D/F0",
	"frame-support/runtime-benchmarks"
]
"#
	)]
	fn add_feature_keeps_comments(#[case] before: &str, #[case] after: &str) {
		let mut fixer = AutoFixer::from_raw(before).unwrap();
		fixer
			.add_to_feature("runtime-benchmarks", "frame-support/runtime-benchmarks")
			.unwrap();
		assert_eq!(fixer.to_string(), after);
	}

	#[test]
	fn crate_feature_works_without_section_exists() {
		let before = r#""#;
		let after = r#"[features]
std = [
	"AAA",
	"BBB",
	"CCC"
]
"#;
		let mut fixer = AutoFixer::from_raw(before).unwrap();
		fixer.add_to_feature("std", "AAA").unwrap();
		fixer.add_to_feature("std", "BBB").unwrap();
		fixer.add_to_feature("std", "CCC").unwrap();
		assert_eq!(fixer.to_string(), after);
	}

	#[test]
	fn add_to_feature_keeps_format() {
		let raw = std::fs::read_to_string("Cargo.toml").unwrap();
		let fixer = AutoFixer::from_raw(&raw).unwrap();
		assert_eq!(fixer.to_string(), raw, "Formatting stays");
	}

	#[rstest]
	#[case(r#""#, true)]
	#[case(r#"[features]"#, true)]
	#[case(
		r#"[features]
F0 = [
	"A/F0",
	"B/F0",
	"C/F0",
]"#,
		true
	)]
	#[case(
		r#"[features]
F0 = [
"B/F0",
"A/F0",
]"#,
		false
	)]
	#[case(
		r#"[features]
G0 = [
	"B/F0",
	"A/F0",
]"#,
		true
	)]
	#[case(
		r#"[features]
G0 = [
	"B/F0",
	"A/F0",
]
F0 = [
	"A/F0",
	"B/F0",
	"C/F0",
]"#,
		true
	)]
	#[case(
		r#"[features]
G0 = [
	"B/F0",
	"A/F0",
]
F0 = [
"B/F0",
"A/F0",
]"#,
		false
	)]
	fn check_sorted_feature_works(#[case] input: &str, #[case] good: bool) {
		let fixer = AutoFixer::from_raw(input).unwrap();
		assert_eq!(fixer.check_sorted_feature("F0"), good);
	}

	#[rstest]
	#[case(r#""#, vec![])]
	#[case(r#"[features]"#, vec![])]
	#[case(r#"[features]
F0 = [
	"A/F0",
	"B/F0",
	"C/F0",
]"#, vec![])]
	#[case(r#"[features]
F0 = [
"B/F0",
"A/F0",
]"#, vec!["F0"])]
	#[case(r#"[features]
G0 = [
	"B/F0",
	"A/F0",
]"#, vec!["G0"])]
	#[case(r#"[features]
G0 = [
	"B/F0",
	"A/F0",
]
F0 = [
	"A/F0",
	"B/F0",
	"C/F0",
]"#, vec!["G0"])]
	#[case(r#"[features]
G0 = [
	"B/F0",
	"A/F0",
]
F0 = [
"B/F0",
"A/F0",
]"#, vec!["F0", "G0"])]
	fn check_sorted_all_works(#[case] input: &str, #[case] expect: Vec<&str>) {
		let fixer = AutoFixer::from_raw(input).unwrap();
		assert_eq!(fixer.check_sorted_all_features(), expect);
	}

	#[rstest]
	#[case(r#""#, None)]
	// TODO think about trailing newlines
	#[case(
		r#"[features]"#,
		Some(
			r#"[features]
"#
		)
	)]
	#[case(
		r#"[features]
F0 = [
	"A/F0",
	"C/F0",
	"B/F0",
]
"#,
		Some(
			r#"[features]
F0 = [
	"A/F0",
	"B/F0",
	"C/F0",
]
"#
		)
	)]
	#[case(
		r#"[features]
F0 = [
	"A/F0",

	"C/F0",
	"B/F0",
]
G0 = [
	"A/G0",
	"C/G0",
	# hi
	"B/G0",
]
"#,
		Some(
			r#"[features]
F0 = [
	"A/F0",
	"B/F0",

	"C/F0",
]
G0 = [
	"A/G0",
	# hi
	"B/G0",
	"C/G0",
]
"#
		)
	)]
	fn sort_all_features_works(#[case] input: &str, #[case] modify: Option<&str>) {
		let mut fixer = AutoFixer::from_raw(input).unwrap();
		fixer.sort_all_features().unwrap();
		assert_eq!(fixer.to_string(), modify.unwrap_or(input));
		assert!(fixer.check_sorted_all_features().is_empty(), "Features should be sorted");
	}

	#[rstest]
	#[case(r#""#, None)]
	#[case(
		r#"[features]"#,
		Some(
			r#"[features]
"#
		)
	)]
	#[case(
<<<<<<< HEAD
		r#"[features]
F0 = ["A/F0"]
"#,
		Some(
			r#"[features]
=======
		r#"
[features]
F0 = ["A/F0"]
"#,
		Some(
			r#"
[features]
>>>>>>> 1d4e9ec1
F0 = [
	"A/F0",
]
"#
		)
	)]
	#[case(
<<<<<<< HEAD
		r#"[features]
=======
		r#"
[features]
>>>>>>> 1d4e9ec1
F0 = [
"A/F0"]
"#,
		Some(
<<<<<<< HEAD
			r#"[features]
=======
			r#"
[features]
>>>>>>> 1d4e9ec1
F0 = [
	"A/F0",
]
"#
		)
	)]
	#[case(
<<<<<<< HEAD
		r#"[features]
=======
		r#"
[features]
>>>>>>> 1d4e9ec1
F0 = [
"A/F0"
]
"#,
		Some(
<<<<<<< HEAD
			r#"[features]
=======
			r#"
[features]
>>>>>>> 1d4e9ec1
F0 = [
	"A/F0",
]
"#
		)
	)]
	#[case(
<<<<<<< HEAD
		r#"[features]
F0 = [	"A/F0"	]
"#,
		Some(
			r#"[features]
=======
		r#"
[features]
F0 = [	"A/F0"	]
"#,
		Some(
			r#"
[features]
>>>>>>> 1d4e9ec1
F0 = [
	"A/F0",
]
"#
		)
	)]
	#[case(
<<<<<<< HEAD
		r#"[features]
F0 = [	"A/F0", "B/F0"	]
"#,
		Some(
			r#"[features]
=======
		r#"
[features]
F0 = [	"A/F0", "B/F0"	]
"#,
		Some(
			r#"
[features]
>>>>>>> 1d4e9ec1
F0 = [
	"A/F0",
	"B/F0",
]
"#
		)
	)]
	#[case(
<<<<<<< HEAD
		r#"[features]
=======
		r#"
[features]
>>>>>>> 1d4e9ec1
F0 = [
		  
  	
	"A/F0",
  
 
	"B/F0"
 	 
]
"#,
		Some(
<<<<<<< HEAD
			r#"[features]
=======
			r#"
[features]
>>>>>>> 1d4e9ec1
F0 = [
	"A/F0",
	"B/F0",
]
"#
		)
	)]
	#[case(
<<<<<<< HEAD
		r#"[features]
=======
		r#"
[features]
>>>>>>> 1d4e9ec1
F0 = [	"A/F0",
"B/F0"	]
"#,
		Some(
<<<<<<< HEAD
			r#"[features]
=======
			r#"
[features]
>>>>>>> 1d4e9ec1
F0 = [
	"A/F0",
	"B/F0",
]
"#
		)
	)]
	#[case(
<<<<<<< HEAD
		r#"[features]
=======
		r#"
[features]
>>>>>>> 1d4e9ec1
F0 = [
    "A/F0",
	"B/F0"	]
"#,
		Some(
<<<<<<< HEAD
			r#"[features]
=======
			r#"
[features]
>>>>>>> 1d4e9ec1
F0 = [
	"A/F0",
	"B/F0",
]
"#
		)
	)]
	#[case(
<<<<<<< HEAD
		r#"[features]
=======
		r#"
[features]
>>>>>>> 1d4e9ec1
F0 = ["A/F0"
	,
	"B/F0"
,
	"C/F0" 
		, ]
"#,
		Some(
<<<<<<< HEAD
			r#"[features]
=======
			r#"
[features]
>>>>>>> 1d4e9ec1
F0 = [
	"A/F0",
	"B/F0",
	"C/F0",
]
"#
		)
	)]
	#[case(
<<<<<<< HEAD
		r#"[features]
=======
		r#"
[features]
>>>>>>> 1d4e9ec1
F0 = [
    "A/F0"
  # 1
	,
	"B/F0"
,
	"C/F0" 	,
]
"#,
		Some(
<<<<<<< HEAD
			r#"[features]
=======
			r#"
[features]
>>>>>>> 1d4e9ec1
F0 = [
	"A/F0"
	# 1
	,
	"B/F0",
	"C/F0",
]
"#
		)
	)]
	#[case(
<<<<<<< HEAD
		r#"[features]
=======
		r#"
[features]
>>>>>>> 1d4e9ec1
F0 = [
	
	    # 1    

    "A/F0",
	"B/F0"	]
"#,
		Some(
<<<<<<< HEAD
			r#"[features]
=======
			r#"
[features]
>>>>>>> 1d4e9ec1
F0 = [
	# 1
	"A/F0",
	"B/F0",
]
"#
		)
	)]
	#[case(
<<<<<<< HEAD
		r#"[features]
=======
		r#"
[features]
>>>>>>> 1d4e9ec1
F0 = [
	
	    # 1   

    "A/F0",
	
	 # 2 
	
	"B/F0"

	# 3

		]
"#,
		Some(
<<<<<<< HEAD
			r#"[features]
=======
			r#"
[features]
>>>>>>> 1d4e9ec1
F0 = [
	# 1
	"A/F0",
	# 2
	"B/F0",
	# 3
]
"#
		)
	)]
	#[case(
<<<<<<< HEAD
		r#"[features]
=======
		r#"
[features]
>>>>>>> 1d4e9ec1
F0 = [
	
	# 1
		# 2  
# 2  

    "A/F0",
	
	 # 3 
	
	"B/F0"

	# 4

		]
"#,
		Some(
<<<<<<< HEAD
			r#"[features]
=======
			r#"
[features]
>>>>>>> 1d4e9ec1
F0 = [
	# 1
	# 2
	# 2
	"A/F0",
	# 3
	"B/F0",
	# 4
]
"#
		)
	)]
	#[case(
<<<<<<< HEAD
		r#"[features]
=======
		r#"
[features]
>>>>>>> 1d4e9ec1
std = [
        "pallet-election-provider-support-benchmarking?/std",
        "codec/std",
        "scale-info/std",
        "log/std",

        "frame-support/std",
        "frame-system/std",

        "sp-io/std",
        "sp-std/std",
        "sp-core/std",
        "sp-runtime/std",
        "sp-npos-elections/std",
        "sp-arithmetic/std",
        "frame-election-provider-support/std",
        "log/std",

        "frame-benchmarking?/std",
        "rand/std",
        "strum/std",
        "pallet-balances/std",
        "sp-tracing/std"
]"#,
		Some(
<<<<<<< HEAD
			r#"[features]
=======
			r#"
[features]
>>>>>>> 1d4e9ec1
std = [
	"pallet-election-provider-support-benchmarking?/std",
	"codec/std",
	"scale-info/std",
	"log/std",
	"frame-support/std",
	"frame-system/std",
	"sp-io/std",
	"sp-std/std",
	"sp-core/std",
	"sp-runtime/std",
	"sp-npos-elections/std",
	"sp-arithmetic/std",
	"frame-election-provider-support/std",
	"log/std",
	"frame-benchmarking?/std",
	"rand/std",
	"strum/std",
	"pallet-balances/std",
	"sp-tracing/std",
]
"#
		)
	)]
	// FIXME: Spaces before the = are not removed.
	#[case(
<<<<<<< HEAD
		r#"[features]
F0 =  	[  "A/F0"	, 	"B/F0"	]
"#,
		Some(
			r#"[features]
=======
		r#"
[features]
F0 =  	[  "A/F0"	, 	"B/F0"	]
"#,
		Some(
			r#"
[features]
>>>>>>> 1d4e9ec1
F0 = [
	"A/F0",
	"B/F0",
]
"#
		)
	)]
	fn canonicalize_all_features_works(#[case] input: &str, #[case] modify: Option<&str>) {
		let mut fixer = AutoFixer::from_raw(input).unwrap();
		fixer.canonicalize_all_features().unwrap();
		pretty_assertions::assert_str_eq!(fixer.to_string(), modify.unwrap_or(input));
	}
<<<<<<< HEAD

	#[rstest]
	#[case(vec![], r#""#, None)]
	#[case(vec![], r#"
[features]
default = ["std"]
std = ["B", "A"]
"#, Some(r#"
[features]
default = [
	"std",
]
std = [
	"A",
	"B",
]
"#))]
	#[case(vec![("default", vec![Sort, Canonicalize])], r#"
[features]
default = ["std"]
std = ["B", "A"]
"#, Some(r#"
[features]
default = [
	"std",
]
std = [
	"A",
	"B",
]
"#))]
	#[case(vec![("default", vec![Sort])], r#"
[features]
default = ["std"]
std = ["B", "A"]
"#, Some(r#"
[features]
default = ["std"]
std = [
	"A",
	"B",
]
"#))]
	#[case(vec![("default", vec![Canonicalize])], r#"
[features]
default = ["std"]
std = ["B", "A"]
"#, Some(r#"
[features]
default = [
	"std",
]
std = [
	"A",
	"B",
]
"#))]
	#[case(vec![("default", vec![Sort])], r#"
[features]
default = ["std", "A"]
std = ["B", "A"]
"#,
// TODO: Now it looks stupid...
Some(r#"
[features]
default = [ "A","std"]
std = [
	"A",
	"B",
]
"#))]
	fn format_some_features_with_modes_works(
		#[case] modes: Vec<(&str, Vec<Mode>)>,
		#[case] input: &str,
		#[case] modify: Option<&str>,
	) {
		let mut fixer = AutoFixer::from_raw(input).unwrap();
		let modes = modes.into_iter().map(|(f, m)| (f.into(), m)).collect::<Map<_, _>>();
		fixer.format_features(&modes).unwrap();
		pretty_assertions::assert_str_eq!(fixer.to_string(), modify.unwrap_or(input));
	}
=======
>>>>>>> 1d4e9ec1
}<|MERGE_RESOLUTION|>--- conflicted
+++ resolved
@@ -936,126 +936,71 @@
 		)
 	)]
 	#[case(
-<<<<<<< HEAD
 		r#"[features]
 F0 = ["A/F0"]
 "#,
 		Some(
 			r#"[features]
-=======
-		r#"
-[features]
-F0 = ["A/F0"]
-"#,
-		Some(
-			r#"
-[features]
->>>>>>> 1d4e9ec1
-F0 = [
-	"A/F0",
-]
-"#
-		)
-	)]
-	#[case(
-<<<<<<< HEAD
-		r#"[features]
-=======
-		r#"
-[features]
->>>>>>> 1d4e9ec1
+F0 = [
+	"A/F0",
+]
+"#
+		)
+	)]
+	#[case(
+		r#"[features]
 F0 = [
 "A/F0"]
 "#,
 		Some(
-<<<<<<< HEAD
-			r#"[features]
-=======
-			r#"
-[features]
->>>>>>> 1d4e9ec1
-F0 = [
-	"A/F0",
-]
-"#
-		)
-	)]
-	#[case(
-<<<<<<< HEAD
-		r#"[features]
-=======
-		r#"
-[features]
->>>>>>> 1d4e9ec1
+			r#"[features]
+F0 = [
+	"A/F0",
+]
+"#
+		)
+	)]
+	#[case(
+		r#"[features]
 F0 = [
 "A/F0"
 ]
 "#,
 		Some(
-<<<<<<< HEAD
-			r#"[features]
-=======
-			r#"
-[features]
->>>>>>> 1d4e9ec1
-F0 = [
-	"A/F0",
-]
-"#
-		)
-	)]
-	#[case(
-<<<<<<< HEAD
+			r#"[features]
+F0 = [
+	"A/F0",
+]
+"#
+		)
+	)]
+	#[case(
 		r#"[features]
 F0 = [	"A/F0"	]
 "#,
 		Some(
 			r#"[features]
-=======
-		r#"
-[features]
-F0 = [	"A/F0"	]
-"#,
-		Some(
-			r#"
-[features]
->>>>>>> 1d4e9ec1
-F0 = [
-	"A/F0",
-]
-"#
-		)
-	)]
-	#[case(
-<<<<<<< HEAD
+F0 = [
+	"A/F0",
+]
+"#
+		)
+	)]
+	#[case(
 		r#"[features]
 F0 = [	"A/F0", "B/F0"	]
 "#,
 		Some(
 			r#"[features]
-=======
-		r#"
-[features]
-F0 = [	"A/F0", "B/F0"	]
-"#,
-		Some(
-			r#"
-[features]
->>>>>>> 1d4e9ec1
-F0 = [
-	"A/F0",
-	"B/F0",
-]
-"#
-		)
-	)]
-	#[case(
-<<<<<<< HEAD
-		r#"[features]
-=======
-		r#"
-[features]
->>>>>>> 1d4e9ec1
+F0 = [
+	"A/F0",
+	"B/F0",
+]
+"#
+		)
+	)]
+	#[case(
+		r#"[features]
 F0 = [
 		  
   	
@@ -1067,75 +1012,45 @@
 ]
 "#,
 		Some(
-<<<<<<< HEAD
-			r#"[features]
-=======
-			r#"
-[features]
->>>>>>> 1d4e9ec1
-F0 = [
-	"A/F0",
-	"B/F0",
-]
-"#
-		)
-	)]
-	#[case(
-<<<<<<< HEAD
-		r#"[features]
-=======
-		r#"
-[features]
->>>>>>> 1d4e9ec1
+			r#"[features]
+F0 = [
+	"A/F0",
+	"B/F0",
+]
+"#
+		)
+	)]
+	#[case(
+		r#"[features]
 F0 = [	"A/F0",
 "B/F0"	]
 "#,
 		Some(
-<<<<<<< HEAD
-			r#"[features]
-=======
-			r#"
-[features]
->>>>>>> 1d4e9ec1
-F0 = [
-	"A/F0",
-	"B/F0",
-]
-"#
-		)
-	)]
-	#[case(
-<<<<<<< HEAD
-		r#"[features]
-=======
-		r#"
-[features]
->>>>>>> 1d4e9ec1
+			r#"[features]
+F0 = [
+	"A/F0",
+	"B/F0",
+]
+"#
+		)
+	)]
+	#[case(
+		r#"[features]
 F0 = [
     "A/F0",
 	"B/F0"	]
 "#,
 		Some(
-<<<<<<< HEAD
-			r#"[features]
-=======
-			r#"
-[features]
->>>>>>> 1d4e9ec1
-F0 = [
-	"A/F0",
-	"B/F0",
-]
-"#
-		)
-	)]
-	#[case(
-<<<<<<< HEAD
-		r#"[features]
-=======
-		r#"
-[features]
->>>>>>> 1d4e9ec1
+			r#"[features]
+F0 = [
+	"A/F0",
+	"B/F0",
+]
+"#
+		)
+	)]
+	#[case(
+		r#"[features]
 F0 = ["A/F0"
 	,
 	"B/F0"
@@ -1144,12 +1059,7 @@
 		, ]
 "#,
 		Some(
-<<<<<<< HEAD
-			r#"[features]
-=======
-			r#"
-[features]
->>>>>>> 1d4e9ec1
+			r#"[features]
 F0 = [
 	"A/F0",
 	"B/F0",
@@ -1159,12 +1069,7 @@
 		)
 	)]
 	#[case(
-<<<<<<< HEAD
-		r#"[features]
-=======
-		r#"
-[features]
->>>>>>> 1d4e9ec1
+		r#"[features]
 F0 = [
     "A/F0"
   # 1
@@ -1175,12 +1080,7 @@
 ]
 "#,
 		Some(
-<<<<<<< HEAD
-			r#"[features]
-=======
-			r#"
-[features]
->>>>>>> 1d4e9ec1
+			r#"[features]
 F0 = [
 	"A/F0"
 	# 1
@@ -1192,12 +1092,7 @@
 		)
 	)]
 	#[case(
-<<<<<<< HEAD
-		r#"[features]
-=======
-		r#"
-[features]
->>>>>>> 1d4e9ec1
+		r#"[features]
 F0 = [
 	
 	    # 1    
@@ -1206,12 +1101,7 @@
 	"B/F0"	]
 "#,
 		Some(
-<<<<<<< HEAD
-			r#"[features]
-=======
-			r#"
-[features]
->>>>>>> 1d4e9ec1
+			r#"[features]
 F0 = [
 	# 1
 	"A/F0",
@@ -1221,12 +1111,7 @@
 		)
 	)]
 	#[case(
-<<<<<<< HEAD
-		r#"[features]
-=======
-		r#"
-[features]
->>>>>>> 1d4e9ec1
+		r#"[features]
 F0 = [
 	
 	    # 1   
@@ -1242,12 +1127,7 @@
 		]
 "#,
 		Some(
-<<<<<<< HEAD
-			r#"[features]
-=======
-			r#"
-[features]
->>>>>>> 1d4e9ec1
+			r#"[features]
 F0 = [
 	# 1
 	"A/F0",
@@ -1259,12 +1139,7 @@
 		)
 	)]
 	#[case(
-<<<<<<< HEAD
-		r#"[features]
-=======
-		r#"
-[features]
->>>>>>> 1d4e9ec1
+		r#"[features]
 F0 = [
 	
 	# 1
@@ -1282,12 +1157,7 @@
 		]
 "#,
 		Some(
-<<<<<<< HEAD
-			r#"[features]
-=======
-			r#"
-[features]
->>>>>>> 1d4e9ec1
+			r#"[features]
 F0 = [
 	# 1
 	# 2
@@ -1301,12 +1171,7 @@
 		)
 	)]
 	#[case(
-<<<<<<< HEAD
-		r#"[features]
-=======
-		r#"
-[features]
->>>>>>> 1d4e9ec1
+		r#"[features]
 std = [
         "pallet-election-provider-support-benchmarking?/std",
         "codec/std",
@@ -1332,12 +1197,7 @@
         "sp-tracing/std"
 ]"#,
 		Some(
-<<<<<<< HEAD
-			r#"[features]
-=======
-			r#"
-[features]
->>>>>>> 1d4e9ec1
+			r#"[features]
 std = [
 	"pallet-election-provider-support-benchmarking?/std",
 	"codec/std",
@@ -1364,21 +1224,11 @@
 	)]
 	// FIXME: Spaces before the = are not removed.
 	#[case(
-<<<<<<< HEAD
 		r#"[features]
 F0 =  	[  "A/F0"	, 	"B/F0"	]
 "#,
 		Some(
 			r#"[features]
-=======
-		r#"
-[features]
-F0 =  	[  "A/F0"	, 	"B/F0"	]
-"#,
-		Some(
-			r#"
-[features]
->>>>>>> 1d4e9ec1
 F0 = [
 	"A/F0",
 	"B/F0",
@@ -1391,7 +1241,6 @@
 		fixer.canonicalize_all_features().unwrap();
 		pretty_assertions::assert_str_eq!(fixer.to_string(), modify.unwrap_or(input));
 	}
-<<<<<<< HEAD
 
 	#[rstest]
 	#[case(vec![], r#""#, None)]
@@ -1473,6 +1322,4 @@
 		fixer.format_features(&modes).unwrap();
 		pretty_assertions::assert_str_eq!(fixer.to_string(), modify.unwrap_or(input));
 	}
-=======
->>>>>>> 1d4e9ec1
 }