crates:
- name: A
cases:
- cmd: run default
  stdout: |
<<<<<<< HEAD
    zepter 1.1.2
=======
    zepter 1.1.1
>>>>>>> 656a0d9e
  stderr: |
    [INFO] Running workflow 'default'
    [INFO] 1/1 --version
- cmd: run
  stdout: |
<<<<<<< HEAD
    zepter 1.1.2
=======
    zepter 1.1.1
>>>>>>> 656a0d9e
  stderr: |
    [INFO] Running workflow 'default'
    [INFO] 1/1 --version
- cmd: ''
  stdout: |
<<<<<<< HEAD
    zepter 1.1.2
=======
    zepter 1.1.1
>>>>>>> 656a0d9e
  stderr: |
    [INFO] Running workflow 'default'
    [INFO] 1/1 --version
- cmd: run my_version
  stdout: |
<<<<<<< HEAD
    zepter 1.1.2
=======
    zepter 1.1.1
>>>>>>> 656a0d9e
  stderr: |
    [INFO] Running workflow 'my_version'
    [INFO] 1/1 --version
- cmd: run my_debug
  stdout: |
    Num workspace members: 1
    Num dependencies: 1
    DAG nodes: 0, links: 0
  stderr: |
    [INFO] Running workflow 'my_debug'
    [WARN] Unstable feature - do not rely on this!
    [INFO] 1/1 debug --no-benchmark
- cmd: run both
  stdout: |
<<<<<<< HEAD
    zepter 1.1.2
=======
    zepter 1.1.1
>>>>>>> 656a0d9e
    Num workspace members: 1
    Num dependencies: 1
    DAG nodes: 0, links: 0
  stderr: |
    [INFO] Running workflow 'both'
    [INFO] 1/2 --version
    [WARN] Unstable feature - do not rely on this!
    [INFO] 2/2 debug --no-benchmark
configs:
- to_path: .zepter.yaml
  from_path: null
  verbatim: |
    version:
      format: 1
      binary: 0.12.0

    workflows:
      my_version:
        - [ '--version' ]
      my_debug:
        - [ 'debug', '--no-benchmark', '--no-root' ]
      default:
        - [ $my_version.0 ]
      both:
        - [ $my_version.0 ]
        - [ $my_debug.0 ]
no_default_args: true<|MERGE_RESOLUTION|>--- conflicted
+++ resolved
@@ -3,41 +3,25 @@
 cases:
 - cmd: run default
   stdout: |
-<<<<<<< HEAD
-    zepter 1.1.2
-=======
     zepter 1.1.1
->>>>>>> 656a0d9e
   stderr: |
     [INFO] Running workflow 'default'
     [INFO] 1/1 --version
 - cmd: run
   stdout: |
-<<<<<<< HEAD
-    zepter 1.1.2
-=======
     zepter 1.1.1
->>>>>>> 656a0d9e
   stderr: |
     [INFO] Running workflow 'default'
     [INFO] 1/1 --version
 - cmd: ''
   stdout: |
-<<<<<<< HEAD
-    zepter 1.1.2
-=======
     zepter 1.1.1
->>>>>>> 656a0d9e
   stderr: |
     [INFO] Running workflow 'default'
     [INFO] 1/1 --version
 - cmd: run my_version
   stdout: |
-<<<<<<< HEAD
-    zepter 1.1.2
-=======
     zepter 1.1.1
->>>>>>> 656a0d9e
   stderr: |
     [INFO] Running workflow 'my_version'
     [INFO] 1/1 --version
@@ -52,11 +36,7 @@
     [INFO] 1/1 debug --no-benchmark
 - cmd: run both
   stdout: |
-<<<<<<< HEAD
-    zepter 1.1.2
-=======
     zepter 1.1.1
->>>>>>> 656a0d9e
     Num workspace members: 1
     Num dependencies: 1
     DAG nodes: 0, links: 0
