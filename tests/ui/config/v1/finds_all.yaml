crates:
- name: A
cases:
- cmd: ''
  stdout: |
<<<<<<< HEAD
    zepter 1.1.2
=======
    zepter 1.1.1
>>>>>>> 656a0d9e
  stderr: |
    [INFO] Running workflow 'default'
    [INFO] 1/1 --version
  config:
    to_path: .zepter.yaml
    from_path: null
    verbatim: |
      version:
        format: 1
        binary: 0.12.0
      workflows:
        default:
          - [ '--version' ]
- cmd: ''
  stdout: |
<<<<<<< HEAD
    zepter 1.1.2
=======
    zepter 1.1.1
>>>>>>> 656a0d9e
  stderr: |
    [INFO] Running workflow 'default'
    [INFO] 1/1 --version
  config:
    to_path: zepter.yaml
    from_path: null
    verbatim: |
      version:
        format: 1
        binary: 0.12.0
      workflows:
        default:
          - [ '--version' ]
- cmd: ''
  stdout: |
<<<<<<< HEAD
    zepter 1.1.2
=======
    zepter 1.1.1
>>>>>>> 656a0d9e
  stderr: |
    [INFO] Running workflow 'default'
    [INFO] 1/1 --version
  config:
    to_path: .cargo/zepter.yaml
    from_path: null
    verbatim: |
      version:
        format: 1
        binary: 0.12.0
      workflows:
        default:
          - [ '--version' ]
- cmd: run default
  stdout: |
<<<<<<< HEAD
    zepter 1.1.2
=======
    zepter 1.1.1
>>>>>>> 656a0d9e
  stderr: |
    [INFO] Running workflow 'default'
    [INFO] 1/1 --version
  config:
    to_path: .cargo/.zepter.yaml
    from_path: null
    verbatim: |
      version:
        format: 1
        binary: 0.12.0
      workflows:
        default:
          - [ '--version' ]
- cmd: run default
  stdout: |
<<<<<<< HEAD
    zepter 1.1.2
=======
    zepter 1.1.1
>>>>>>> 656a0d9e
  stderr: |
    [INFO] Running workflow 'default'
    [INFO] 1/1 --version
  config:
    to_path: .config/.zepter.yaml
    from_path: null
    verbatim: |
      version:
        format: 1
        binary: 0.12.0
      workflows:
        default:
          - [ '--version' ]
- cmd: run default
  stdout: |
<<<<<<< HEAD
    zepter 1.1.2
=======
    zepter 1.1.1
>>>>>>> 656a0d9e
  stderr: |
    [INFO] Running workflow 'default'
    [INFO] 1/1 --version
  config:
    to_path: .config/.zepter.yaml
    from_path: null
    verbatim: |
      version:
        format: 1
        binary: 0.12.0
      workflows:
        default:
          - [ '--version' ]
- cmd: run default --config .cargo/polkadot.yaml
  stdout: |
<<<<<<< HEAD
    zepter 1.1.2
=======
    zepter 1.1.1
>>>>>>> 656a0d9e
  stderr: |
    [INFO] Running workflow 'default'
    [INFO] 1/1 --version
  config:
    to_path: .cargo/polkadot.yaml
    from_path: null
    verbatim: |
      version:
        format: 1
        binary: 0.12.0
      workflows:
        default:
          - [ '--version' ]
- cmd: run default -c .cargo/polkadot.yaml
  stdout: |
<<<<<<< HEAD
    zepter 1.1.2
=======
    zepter 1.1.1
>>>>>>> 656a0d9e
  stderr: |
    [INFO] Running workflow 'default'
    [INFO] 1/1 --version
  config:
    to_path: .cargo/polkadot.yaml
    from_path: null
    verbatim: |
      version:
        format: 1
        binary: 0.12.0
      workflows:
        default:
          - [ '--version' ]
no_default_args: true<|MERGE_RESOLUTION|>--- conflicted
+++ resolved
@@ -3,11 +3,7 @@
 cases:
 - cmd: ''
   stdout: |
-<<<<<<< HEAD
-    zepter 1.1.2
-=======
     zepter 1.1.1
->>>>>>> 656a0d9e
   stderr: |
     [INFO] Running workflow 'default'
     [INFO] 1/1 --version
@@ -23,11 +19,7 @@
           - [ '--version' ]
 - cmd: ''
   stdout: |
-<<<<<<< HEAD
-    zepter 1.1.2
-=======
     zepter 1.1.1
->>>>>>> 656a0d9e
   stderr: |
     [INFO] Running workflow 'default'
     [INFO] 1/1 --version
@@ -43,11 +35,7 @@
           - [ '--version' ]
 - cmd: ''
   stdout: |
-<<<<<<< HEAD
-    zepter 1.1.2
-=======
     zepter 1.1.1
->>>>>>> 656a0d9e
   stderr: |
     [INFO] Running workflow 'default'
     [INFO] 1/1 --version
@@ -63,11 +51,7 @@
           - [ '--version' ]
 - cmd: run default
   stdout: |
-<<<<<<< HEAD
-    zepter 1.1.2
-=======
     zepter 1.1.1
->>>>>>> 656a0d9e
   stderr: |
     [INFO] Running workflow 'default'
     [INFO] 1/1 --version
@@ -83,11 +67,7 @@
           - [ '--version' ]
 - cmd: run default
   stdout: |
-<<<<<<< HEAD
-    zepter 1.1.2
-=======
     zepter 1.1.1
->>>>>>> 656a0d9e
   stderr: |
     [INFO] Running workflow 'default'
     [INFO] 1/1 --version
@@ -103,11 +83,7 @@
           - [ '--version' ]
 - cmd: run default
   stdout: |
-<<<<<<< HEAD
-    zepter 1.1.2
-=======
     zepter 1.1.1
->>>>>>> 656a0d9e
   stderr: |
     [INFO] Running workflow 'default'
     [INFO] 1/1 --version
@@ -123,11 +99,7 @@
           - [ '--version' ]
 - cmd: run default --config .cargo/polkadot.yaml
   stdout: |
-<<<<<<< HEAD
-    zepter 1.1.2
-=======
     zepter 1.1.1
->>>>>>> 656a0d9e
   stderr: |
     [INFO] Running workflow 'default'
     [INFO] 1/1 --version
@@ -143,11 +115,7 @@
           - [ '--version' ]
 - cmd: run default -c .cargo/polkadot.yaml
   stdout: |
-<<<<<<< HEAD
-    zepter 1.1.2
-=======
     zepter 1.1.1
->>>>>>> 656a0d9e
   stderr: |
     [INFO] Running workflow 'default'
     [INFO] 1/1 --version
